--- conflicted
+++ resolved
@@ -256,27 +256,6 @@
                 if u3_pulse_line and pulse_line and pulse_line != "None" and pulse_ms > 0.0:
                     u3_pulse_line(pulse_line, pulse_ms, 1)
             except Exception as e:
-<<<<<<< HEAD
-                logger(f"MATH config error: {e}")
-        # Capture
-        try:
-            src = "MATH" if use_math else scope_channel
-            t, v = scope_capture_calibrated(scope_resource, ch=src)
-        except Exception as e:
-            logger(f"Scope capture error @ {f} Hz: {e}")
-            t = []
-            v = []
-        have_samples = False
-        try:
-            have_samples = len(v) > 0  # works for lists or numpy arrays
-        except Exception:
-            have_samples = False
-        vr = dsp_vrms(v) if have_samples else float("nan")
-        pp = dsp_vpp(v) if have_samples else float("nan")
-        thd_ratio = float("nan")
-        thd_percent = float("nan")
-        if do_thd and dsp_thd_fft and have_samples:
-=======
                 logger(f"U3/EXT trig error: {e}")
             # Wait for capture or dwell
             done = False
@@ -295,10 +274,9 @@
                 except Exception as e:
                     logger(f"MATH config error: {e}")
             # Capture
->>>>>>> 4db59efc
             try:
                 src = "MATH" if use_math else scope_channel
-                t, v = scope_capture_calibrated(scope_resource, src)
+                t, v = scope_capture_calibrated(scope_resource, ch=src)
             except Exception as e:
                 logger(f"Scope capture error @ {f} Hz: {e}")
                 t = []
