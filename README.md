<<<<<<< HEAD
# amp-benchkit

Unified GUI + LabJack instrumentation helper environment.

![Release](https://img.shields.io/github/v/release/bwedderburn/amp-benchkit)
[![CI](https://github.com/bwedderburn/amp-benchkit/actions/workflows/ci.yml/badge.svg)](https://github.com/bwedderburn/amp-benchkit/actions/workflows/ci.yml)
![License: MIT](https://img.shields.io/badge/License-MIT-green.svg)
![Python Versions](https://img.shields.io/pypi/pyversions/amp-benchkit.svg)
![PyPI](https://img.shields.io/pypi/v/amp-benchkit.svg)


## Contents

- `unified_gui_layout.py` – Main multi‑tab GUI / CLI tool (PySide6/PyQt5, VISA, Serial, LabJack U3).
- `amp_benchkit/deps.py` – Dependency detection (Qt binding, pyvisa, pyserial, LabJack) + shared helpers.
- `amp_benchkit/fy.py` – FY32xx function generator helpers (command build, apply, sweep).
- `amp_benchkit/tek.py` – Tektronix scope SCPI helpers (setup, waveform capture, IEEE block parsing).
- `amp_benchkit/dsp.py` – DSP helpers (RMS, Vpp, THD FFT, bandwidth knees).
- `amp_benchkit/gui/` – Incremental extraction of GUI tabs (generator, scope, DAQ extracted).
- `amp_benchkit/u3util.py` – LabJack U3 safe‑open and feature detection utilities.
  
- `scripts/install_exodriver_alpine.sh` – Idempotent installer for Exodriver (liblabjackusb) on Alpine (musl) or glibc.
- `patches/exodriver-install-alpine.patch` – Patch capturing local enhancement to upstream `exodriver` install script (for reproducibility / PR prep).

## Quick Start

```bash
python3 -m venv .venv
source .venv/bin/activate
pip install --upgrade pip
pip install -r requirements.txt

# Build & install Exodriver (USB support)
./scripts/install_exodriver_alpine.sh

# Run CLI selftest (headless)
python unified_gui_layout.py selftest

# Launch GUI (if X / Wayland or VS Code desktop available)
python unified_gui_layout.py gui --gui
```

### Installed (Package) Usage

After `pip install .[gui]` you can use console scripts:

```bash
amp-benchkit selftest          # run selftests (headless)
amp-benchkit diag              # dependency diagnostics summary
amp-benchkit gui --gui         # launch GUI (or use: amp-benchkit-gui --gui)
amp-benchkit config-dump       # show persisted JSON config
amp-benchkit config-reset      # reset config to defaults

# Generate frequency sweep (headless list output)
amp-benchkit sweep --start 20 --stop 20000 --points 10 --mode log

```

### Sweep CLI (Headless Frequency Lists)

The `sweep` subcommand prints a list of frequency points to stdout (one per line) for use in shell pipelines or other tooling.

Arguments:

* `--start` (Hz, float, required)
* `--stop` (Hz, float, required)
* `--points` (int >= 2, required)
* `--mode` (`log` | `linear`, default: `log`)

Spacing rules:
* `linear`: even arithmetic spacing including both endpoints.
* `log`: geometric progression including endpoints (requires start > 0, stop > 0).

Example (log spaced 6 points 10 Hz → 10 kHz):

```bash
amp-benchkit sweep --start 10 --stop 10000 --points 6 --mode log
```
Outputs (rounded to 6 decimals, trailing zeros trimmed):
```
10
46.415889
215.443469
1000
4641.588834
10000
```

Linear example:

```bash
amp-benchkit sweep --start 100 --stop 1000 --points 10 --mode linear
```

Exit codes:
* 0 on success
* 1 on invalid arguments (e.g. points < 2, stop < start)

Typical usage piping into another tool:

```bash
for f in $(amp-benchkit sweep --start 20 --stop 20000 --points 25 --mode log); do \
	echo "Would run measurement at $f Hz"; \
done
```

Future enhancements (planned): optional JSON/CSV output (`--format json|csv`) and direct KPI sweep command.

> Note: Direct invocation via `python unified_gui_layout.py ...` still works but is considered a legacy path. Prefer the installed console scripts (`amp-benchkit`, `amp-benchkit-gui`) for forward compatibility; future releases may relocate the legacy file.
```

Add `--verbose` to any of the above to elevate logging to DEBUG.

### Logging

A central logger (`amp_benchkit.logging`) is initialized by the CLI. It emits to stderr and a rotating file (`benchkit.log`) under `XDG_STATE_HOME` / `XDG_CACHE_HOME` (fallback `~/.cache/amp-benchkit`). Levels:

* INFO: High‑level actions (applied FY settings, captured scope block, etc.)
* DEBUG: Detailed SCPI / serial commands (enable with `--verbose`)
* WARNING/ERROR: Dependency or runtime issues

You can integrate programmatically:
```python
from amp_benchkit.logging import setup_logging, get_logger
setup_logging(verbose=True)
log = get_logger()
log.info("Starting scripted acquisition")
```

### Config Persistence

User preferences (FY port/protocol, last scope resource) persist to:
`~/.config/amp-benchkit/config.json` (XDG‑style). Functions:

```python
from amp_benchkit.config import load_config, save_config, update_config
cfg = load_config()
update_config(fy_port="/dev/ttyUSB0")
```
CLI helpers: `config-dump`, `config-reset`.

Corrupt config files are ignored gracefully and overwritten on next save.

### Programmatic Use (Headless Helpers)

```python
from amp_benchkit.fy import fy_apply
from amp_benchkit.tek import tek_capture_block, TEK_RSRC_DEFAULT
from amp_benchkit.u3util import open_u3_safely

# Apply a 1 kHz 2 Vpp sine on FY CH1 (auto port detection)
fy_apply(freq_hz=1000, amp_vpp=2.0, wave="Sine", ch=1)

# Capture a waveform from a Tek scope (returns t, volts, raw)
t, v, raw = tek_capture_block(TEK_RSRC_DEFAULT, ch=1)

# Open LabJack U3 safely
try:
	d = open_u3_safely()
	ain0 = d.getAIN(0)
	print("AIN0=", ain0)
finally:
	try: d.close()
	except Exception: pass
```

If LabJack USB still not detected on Alpine (musl) add:
```bash
export LD_LIBRARY_PATH=/usr/local/lib:$LD_LIBRARY_PATH
```

## Exodriver (LabJack USB Driver)

We vendor a minimal, source‑only snapshot of Exodriver under `exodriver/` (no `.git`, no compiled objects). See `EXODRIVER.md` for rationale, update procedure, and upstream attribution. For a full clone (e.g. to inspect history or contribute upstream), run:

```bash
git clone https://github.com/labjack/exodriver.git
```

Then either build directly or point our helper script at it:

```bash
EXO_DIR=exodriver ./scripts/install_exodriver_alpine.sh
```

### Health Check (after install)
```bash
python -c "import u3; print('u3 import OK')" || echo "LabJack Python import failed"
```
To probe a device (will fail gracefully if none):
```bash
python scripts/check_labjack_usb.py
```

## Make Targets (after Makefile added)
Planned:
- `make install-exodriver` – run wrapper.
- `make check-usb` – run health script.
- `make gui` – launch GUI.
- `make selftest` – run headless integrations.

## Development Hygiene

Install and enable pre-commit hooks to catch style and oversized file issues early:
```bash
pip install pre-commit
pre-commit install
pre-commit run --all-files   # optional first full pass
```
Hooks block committing virtualenvs / `site-packages` and large (>5MB) binaries, and run ruff, formatting, and mypy.
- `make selftest` – headless tests.
 - See `ROADMAP.md` for planned milestones and how to propose new items (edit a single table row per PR).

## Development (Lint / Format / Type)

We use `ruff` (lint), `mypy` (types). Formatting is kept Black-compatible (you can optionally run `ruff format` in newer versions).

Manual invocations:

```bash
ruff check .          # lint
ruff check . --fix    # autofix simple issues
mypy .                 # type check
pytest -q             # tests
```

If you add a Makefile target locally, suggested grouping:

```bash
make lint   # ruff check
make type   # mypy
make test   # pytest
make ci-local  # run all of the above
```

Pre-commit is configured; enable with:

```bash
pre-commit install
```

Then commits will auto-run ruff / mypy (if configured) on changed files.

## Troubleshooting

| Symptom | Cause | Fix |
|---------|-------|-----|
| `Could not load the Exodriver driver` | `liblabjackusb` not on search path | Run installer; set `LD_LIBRARY_PATH` |
| `No module named numpy` | Dependencies not installed | `pip install -r requirements.txt` (future) |
| GUI won’t launch | Missing Qt binding / no display | Install PySide6; ensure DISPLAY set or use VS Code desktop |
| `Permission denied` running script | Not executable | `chmod +x script.sh` |

## Future Improvements

Implemented so far:
* Phase 1 & 2 modularization: dependencies, instruments (FY / Tek / U3) extracted
* Core pytest suite (FFT THD, IEEE block decode, config roundtrip)
* Logging subsystem and JSON config persistence
* GitHub Actions CI (Python 3.11 / 3.12)
* DSP module extraction (`amp_benchkit.dsp`)
* GUI tab modularization (generator + scope + DAQ + automation + diagnostics extracted into `amp_benchkit.gui`)
* Version 0.2.0 released – full GUI tab extraction, shared Qt helper, removal of deprecated DSP wrappers.

Planned / open:
* Continue GUI tab extraction: diagnostics
* Additional error handling (timeouts around VISA / serial)
* Test extras & packaging polish
* Optional hardware-in-loop stage (conditional)
* Type hint expansion & static checks
* Potential REST / WebSocket automation bridge

---

**Support references**: LabJack Exodriver repo <https://github.com/labjack/exodriver>

## Changelog

See `CHANGELOG.md` for a full list of versions and changes. Highlight 0.2.0: all GUI tabs modular, deprecated DSP wrappers removed, shared lazy Qt import helper.

## Release & Publishing

Steps to cut a release (example for 0.2.0 already performed):

1. Update version in `pyproject.toml` & confirm tests pass.
2. Update `CHANGELOG.md` (add new heading, date, notes).
3. Commit: `git commit -am "release: vX.Y.Z"`.
4. Tag locally: `git tag vX.Y.Z` (lightweight or annotated `-a`).
5. Build artifacts locally (optional pre-check): `python -m build --sdist --wheel`.
6. Push branch and tag: `git push && git push origin vX.Y.Z`.
7. GitHub Actions CI will build & test; if a publish workflow exists with `PYPI_API_TOKEN` (an API token from PyPI stored as an Actions secret), it will upload.
8. Draft GitHub Release, attach release notes (can pull from changelog), verify assets.
9. Post-release: bump version to next dev (e.g., 0.2.1.dev0) if ongoing changes expected.

Dry-run publish (validate metadata):
```bash
python -m build
twine check dist/*
```

Install from a specific tag directly:
```bash
pip install git+https://github.com/your-org-or-user/amp-benchkit@v0.2.0
```

## Next Steps / Roadmap

- Add `requirements.txt` or `pyproject.toml` for pinned dependencies.
- Continuous Integration: GitHub Actions workflow to run `make selftest` and build Docker image.
- Optional hardware-in-loop stage (tagged, skipped by default) for real LabJack tests.
- Improve `unified_gui_layout.py` modularity (further split GUI/automation logic – Phase 1 & 2 complete: deps + instruments extracted).
	(Logging + config persistence now implemented.)

	## Public API (Stability: Beta)

	The following functions / symbols are considered part of the provisional public API and will aim to avoid breaking changes without a minor version bump:

	Instrument helpers:
	* `amp_benchkit.fy.build_fy_cmds(freq_hz, amp_vpp, off_v, wave, duty=None, ch=1)`
	* `amp_benchkit.fy.fy_apply(...)`
	* `amp_benchkit.fy.fy_sweep(port, ch, proto, start=None, end=None, t_s=None, mode=None, run=None)`
	* `amp_benchkit.tek.tek_capture_block(resource, ch=1)`
	* `amp_benchkit.tek.scope_capture_calibrated(resource, timeout_ms=15000, ch=1)`
	* `amp_benchkit.tek.scope_screenshot(filename, resource=..., timeout_ms=15000, ch=1)`
	* `amp_benchkit.u3util.open_u3_safely()`

	Diagnostics / utilities:
	* `amp_benchkit.deps.find_fy_port()`
	* `amp_benchkit.logging.setup_logging(verbose=False, file_logging=True)`
	* `amp_benchkit.config.load_config()` / `save_config(cfg)` / `update_config(**kv)`

	DSP / analysis (`amp_benchkit.dsp`):
	* `vrms(v)`
	* `vpp(v)`
	* `thd_fft(t, v, f0=None, nharm=10, window='hann')`
	* `find_knees(freqs, amps, ref_mode='max', ref_hz=1000.0, drop_db=3.0)`

	Exceptions:
	* `amp_benchkit.fy.FYError`, `FYTimeoutError`
	* `amp_benchkit.tek.TekError`, `TekTimeoutError`

	Items not listed above should be treated as internal and are subject to change.
- Add type hints & mypy pass for critical modules.
- Provide wheel / PyPI packaging for headless CLI mode.
- Add a simple REST or WebSocket bridge for remote automation control.
- Extend Makefile with `format` / `lint` targets (black, ruff, mypy).
- Optional plugin architecture for new instrument tabs.


=======
# amp-benchkit

Unified GUI + LabJack instrumentation helper environment.

![Release](https://img.shields.io/github/v/release/bwedderburn/amp-benchkit)
[![CI](https://github.com/bwedderburn/amp-benchkit/actions/workflows/ci.yml/badge.svg)](https://github.com/bwedderburn/amp-benchkit/actions/workflows/ci.yml)
![License: MIT](https://img.shields.io/badge/License-MIT-green.svg)
![Python Versions](https://img.shields.io/pypi/pyversions/amp-benchkit.svg)
![PyPI](https://img.shields.io/pypi/v/amp-benchkit.svg)

> Documentation reflects the released 0.3.0 baseline. A future headless frequency sweep CLI (`sweep` subcommand) referenced in earlier development drafts is **deferred** and intentionally omitted here until implemented on a feature branch.


## Contents

- `unified_gui_layout.py` – Main multi‑tab GUI / CLI tool (PySide6/PyQt5, VISA, Serial, LabJack U3).
- `amp_benchkit/deps.py` – Dependency detection (Qt binding, pyvisa, pyserial, LabJack) + shared helpers.
- `amp_benchkit/fy.py` – FY32xx function generator helpers (command build, apply, sweep).
- `amp_benchkit/tek.py` – Tektronix scope SCPI helpers (setup, waveform capture, IEEE block parsing).
- `amp_benchkit/dsp.py` – DSP helpers (RMS, Vpp, THD FFT, bandwidth knees).
- `amp_benchkit/gui/` – Incremental extraction of GUI tabs (generator, scope, DAQ extracted).
- `amp_benchkit/u3util.py` – LabJack U3 safe‑open and feature detection utilities.
- `scripts/install_exodriver_alpine.sh` – Idempotent installer for Exodriver (liblabjackusb) on Alpine (musl) or glibc.
- `patches/exodriver-install-alpine.patch` – Patch capturing local enhancement to upstream `exodriver` install script (for reproducibility / PR prep).

## Quick Start

```bash
python3 -m venv .venv
source .venv/bin/activate
pip install --upgrade pip
pip install -r requirements.txt

# Build & install Exodriver (USB support)
./scripts/install_exodriver_alpine.sh

# Run CLI selftest (headless)
python unified_gui_layout.py selftest

# Launch GUI (if X / Wayland or VS Code desktop available)
python unified_gui_layout.py gui --gui
```

### Installed (Package) Usage

After `pip install .[gui]` you can use console scripts:

```bash
amp-benchkit selftest          # run selftests (headless)
amp-benchkit diag              # dependency diagnostics summary
amp-benchkit gui --gui         # launch GUI (or use: amp-benchkit-gui --gui)
amp-benchkit config-dump       # show persisted JSON config
amp-benchkit config-reset      # reset config to defaults
```

Add `--verbose` to any of the above to elevate logging to DEBUG.

### Logging

A central logger (`amp_benchkit.logging`) is initialized by the CLI. It emits to stderr and a rotating file (`benchkit.log`) under `XDG_STATE_HOME` / `XDG_CACHE_HOME` (fallback `~/.cache/amp-benchkit`). Levels:

* INFO: High‑level actions (applied FY settings, captured scope block, etc.)
* DEBUG: Detailed SCPI / serial commands (enable with `--verbose`)
* WARNING/ERROR: Dependency or runtime issues

You can integrate programmatically:
```python
from amp_benchkit.logging import setup_logging, get_logger
setup_logging(verbose=True)
log = get_logger()
log.info("Starting scripted acquisition")
```

### Config Persistence

User preferences (FY port/protocol, last scope resource) persist to:
`~/.config/amp-benchkit/config.json` (XDG‑style). Functions:

```python
from amp_benchkit.config import load_config, save_config, update_config
cfg = load_config()
update_config(fy_port="/dev/ttyUSB0")
```
CLI helpers: `config-dump`, `config-reset`.

Corrupt config files are ignored gracefully and overwritten on next save.

### Programmatic Use (Headless Helpers)

```python
from amp_benchkit.fy import fy_apply
from amp_benchkit.tek import tek_capture_block, TEK_RSRC_DEFAULT
from amp_benchkit.u3util import open_u3_safely

# Apply a 1 kHz 2 Vpp sine on FY CH1 (auto port detection)
fy_apply(freq_hz=1000, amp_vpp=2.0, wave="Sine", ch=1)

# Capture a waveform from a Tek scope (returns t, volts, raw)
t, v, raw = tek_capture_block(TEK_RSRC_DEFAULT, ch=1)

# Open LabJack U3 safely
try:
	d = open_u3_safely()
	ain0 = d.getAIN(0)
	print("AIN0=", ain0)
finally:
	try: d.close()
	except Exception: pass
```

If LabJack USB still not detected on Alpine (musl) add:
```bash
export LD_LIBRARY_PATH=/usr/local/lib:$LD_LIBRARY_PATH
```

## Exodriver (LabJack USB Driver)

We vendor a minimal, source‑only snapshot of Exodriver under `exodriver/` (no `.git`, no compiled objects). See `EXODRIVER.md` for rationale, update procedure, and upstream attribution. For a full clone (e.g. to inspect history or contribute upstream), run:

```bash
git clone https://github.com/labjack/exodriver.git
```

Then either build directly or point our helper script at it:

```bash
EXO_DIR=exodriver ./scripts/install_exodriver_alpine.sh
```

### Health Check (after install)
```bash
python -c "import u3; print('u3 import OK')" || echo "LabJack Python import failed"
```
To probe a device (will fail gracefully if none):
```bash
python scripts/check_labjack_usb.py
```

## Make Targets (after Makefile added)
Planned:
- `make install-exodriver` – run wrapper.
- `make check-usb` – run health script.
- `make gui` – launch GUI.
- `make selftest` – headless tests.

## Development (Lint / Format / Type)

We use `ruff` (lint), `mypy` (types). Formatting is kept Black-compatible (you can optionally run `ruff format` in newer versions).

Manual invocations:

```bash
ruff check .          # lint
ruff check . --fix    # autofix simple issues
mypy .                 # type check
pytest -q             # tests
```

If you add a Makefile target locally, suggested grouping:

```bash
make lint   # ruff check
make type   # mypy
make test   # pytest
make ci-local  # run all of the above
```

Pre-commit is configured; enable with:

```bash
pre-commit install
```

Then commits will auto-run ruff / mypy (if configured) on changed files.

## Troubleshooting

| Symptom | Cause | Fix |
|---------|-------|-----|
| `Could not load the Exodriver driver` | `liblabjackusb` not on search path | Run installer; set `LD_LIBRARY_PATH` |
| `No module named numpy` | Dependencies not installed | `pip install -r requirements.txt` (future) |
| GUI won’t launch | Missing Qt binding / no display | Install PySide6; ensure DISPLAY set or use VS Code desktop |
| `Permission denied` running script | Not executable | `chmod +x script.sh` |

## Future Improvements

Implemented so far:
* Phase 1 & 2 modularization: dependencies, instruments (FY / Tek / U3) extracted
* Core pytest suite (FFT THD, IEEE block decode, config roundtrip)
* Logging subsystem and JSON config persistence
* GitHub Actions CI (Python 3.11 / 3.12)
* DSP module extraction (`amp_benchkit.dsp`)
* GUI tab modularization (generator + scope + DAQ + automation + diagnostics extracted into `amp_benchkit.gui`)
* Version 0.2.0 released – full GUI tab extraction, shared Qt helper, removal of deprecated DSP wrappers.

Planned / open:
* Continue GUI tab extraction: diagnostics
* Additional error handling (timeouts around VISA / serial)
* Test extras & packaging polish
* Optional hardware-in-loop stage (conditional)
* Type hint expansion & static checks
* Potential REST / WebSocket automation bridge

---

**Support references**: LabJack Exodriver repo <https://github.com/labjack/exodriver>

## Changelog

See `CHANGELOG.md` for a full list of versions and changes. Highlight 0.2.0: all GUI tabs modular, deprecated DSP wrappers removed, shared lazy Qt import helper.

## Release & Publishing

Steps to cut a release (example for 0.2.0 already performed):

1. Update version in `pyproject.toml` & confirm tests pass.
2. Update `CHANGELOG.md` (add new heading, date, notes).
3. Commit: `git commit -am "release: vX.Y.Z"`.
4. Tag locally: `git tag vX.Y.Z` (lightweight or annotated `-a`).
5. Build artifacts locally (optional pre-check): `python -m build --sdist --wheel`.
6. Push branch and tag: `git push && git push origin vX.Y.Z`.
7. GitHub Actions CI will build & test; if a publish workflow exists with `PYPI_API_TOKEN` (an API token from PyPI stored as an Actions secret), it will upload.
8. Draft GitHub Release, attach release notes (can pull from changelog), verify assets.
9. Post-release: bump version to next dev (e.g., 0.2.1.dev0) if ongoing changes expected.

Dry-run publish (validate metadata):
```bash
python -m build
twine check dist/*
```

Install from a specific tag directly:
```bash
pip install git+https://github.com/your-org-or-user/amp-benchkit@v0.2.0
```

## Next Steps / Roadmap

- Add `requirements.txt` or `pyproject.toml` for pinned dependencies.
- Continuous Integration: GitHub Actions workflow to run `make selftest` and build Docker image.
- Optional hardware-in-loop stage (tagged, skipped by default) for real LabJack tests.
- Improve `unified_gui_layout.py` modularity (further split GUI/automation logic – Phase 1 & 2 complete: deps + instruments extracted).
	(Logging + config persistence now implemented.)

	## Public API (Stability: Beta)

	The following functions / symbols are considered part of the provisional public API and will aim to avoid breaking changes without a minor version bump:

	Instrument helpers:
	* `amp_benchkit.fy.build_fy_cmds(freq_hz, amp_vpp, off_v, wave, duty=None, ch=1)`
	* `amp_benchkit.fy.fy_apply(...)`
	* `amp_benchkit.fy.fy_sweep(port, ch, proto, start=None, end=None, t_s=None, mode=None, run=None)`
	* `amp_benchkit.tek.tek_capture_block(resource, ch=1)`
	* `amp_benchkit.tek.scope_capture_calibrated(resource, timeout_ms=15000, ch=1)`
	* `amp_benchkit.tek.scope_screenshot(filename, resource=..., timeout_ms=15000, ch=1)`
	* `amp_benchkit.u3util.open_u3_safely()`

	Diagnostics / utilities:
	* `amp_benchkit.deps.find_fy_port()`
	* `amp_benchkit.logging.setup_logging(verbose=False, file_logging=True)`
	* `amp_benchkit.config.load_config()` / `save_config(cfg)` / `update_config(**kv)`

	DSP / analysis (`amp_benchkit.dsp`):
	* `vrms(v)`
	* `vpp(v)`
	* `thd_fft(t, v, f0=None, nharm=10, window='hann')`
	* `find_knees(freqs, amps, ref_mode='max', ref_hz=1000.0, drop_db=3.0)`

	Exceptions:
	* `amp_benchkit.fy.FYError`, `FYTimeoutError`
	* `amp_benchkit.tek.TekError`, `TekTimeoutError`

	Items not listed above should be treated as internal and are subject to change.
- Add type hints & mypy pass for critical modules.
- Provide wheel / PyPI packaging for headless CLI mode.
- Add a simple REST or WebSocket bridge for remote automation control.
- Extend Makefile with `format` / `lint` targets (black, ruff, mypy).
- Optional plugin architecture for new instrument tabs.

>>>>>>> 594c75a9
<|MERGE_RESOLUTION|>--- conflicted
+++ resolved
@@ -1,4 +1,3 @@
-<<<<<<< HEAD
 # amp-benchkit
 
 Unified GUI + LabJack instrumentation helper environment.
@@ -8,6 +7,8 @@
 ![License: MIT](https://img.shields.io/badge/License-MIT-green.svg)
 ![Python Versions](https://img.shields.io/pypi/pyversions/amp-benchkit.svg)
 ![PyPI](https://img.shields.io/pypi/v/amp-benchkit.svg)
+
+> Documentation reflects the released 0.3.0 baseline. A future headless frequency sweep CLI (`sweep` subcommand) referenced in earlier development drafts is **deferred** and intentionally omitted here until implemented on a feature branch.
 
 
 ## Contents
@@ -19,7 +20,6 @@
 - `amp_benchkit/dsp.py` – DSP helpers (RMS, Vpp, THD FFT, bandwidth knees).
 - `amp_benchkit/gui/` – Incremental extraction of GUI tabs (generator, scope, DAQ extracted).
 - `amp_benchkit/u3util.py` – LabJack U3 safe‑open and feature detection utilities.
-  
 - `scripts/install_exodriver_alpine.sh` – Idempotent installer for Exodriver (liblabjackusb) on Alpine (musl) or glibc.
 - `patches/exodriver-install-alpine.patch` – Patch capturing local enhancement to upstream `exodriver` install script (for reproducibility / PR prep).
 
@@ -51,63 +51,6 @@
 amp-benchkit gui --gui         # launch GUI (or use: amp-benchkit-gui --gui)
 amp-benchkit config-dump       # show persisted JSON config
 amp-benchkit config-reset      # reset config to defaults
-
-# Generate frequency sweep (headless list output)
-amp-benchkit sweep --start 20 --stop 20000 --points 10 --mode log
-
-```
-
-### Sweep CLI (Headless Frequency Lists)
-
-The `sweep` subcommand prints a list of frequency points to stdout (one per line) for use in shell pipelines or other tooling.
-
-Arguments:
-
-* `--start` (Hz, float, required)
-* `--stop` (Hz, float, required)
-* `--points` (int >= 2, required)
-* `--mode` (`log` | `linear`, default: `log`)
-
-Spacing rules:
-* `linear`: even arithmetic spacing including both endpoints.
-* `log`: geometric progression including endpoints (requires start > 0, stop > 0).
-
-Example (log spaced 6 points 10 Hz → 10 kHz):
-
-```bash
-amp-benchkit sweep --start 10 --stop 10000 --points 6 --mode log
-```
-Outputs (rounded to 6 decimals, trailing zeros trimmed):
-```
-10
-46.415889
-215.443469
-1000
-4641.588834
-10000
-```
-
-Linear example:
-
-```bash
-amp-benchkit sweep --start 100 --stop 1000 --points 10 --mode linear
-```
-
-Exit codes:
-* 0 on success
-* 1 on invalid arguments (e.g. points < 2, stop < start)
-
-Typical usage piping into another tool:
-
-```bash
-for f in $(amp-benchkit sweep --start 20 --stop 20000 --points 25 --mode log); do \
-	echo "Would run measurement at $f Hz"; \
-done
-```
-
-Future enhancements (planned): optional JSON/CSV output (`--format json|csv`) and direct KPI sweep command.
-
-> Note: Direct invocation via `python unified_gui_layout.py ...` still works but is considered a legacy path. Prefer the installed console scripts (`amp-benchkit`, `amp-benchkit-gui`) for forward compatibility; future releases may relocate the legacy file.
 ```
 
 Add `--verbose` to any of the above to elevate logging to DEBUG.
@@ -198,19 +141,7 @@
 - `make install-exodriver` – run wrapper.
 - `make check-usb` – run health script.
 - `make gui` – launch GUI.
-- `make selftest` – run headless integrations.
-
-## Development Hygiene
-
-Install and enable pre-commit hooks to catch style and oversized file issues early:
-```bash
-pip install pre-commit
-pre-commit install
-pre-commit run --all-files   # optional first full pass
-```
-Hooks block committing virtualenvs / `site-packages` and large (>5MB) binaries, and run ruff, formatting, and mypy.
 - `make selftest` – headless tests.
- - See `ROADMAP.md` for planned milestones and how to propose new items (edit a single table row per PR).
 
 ## Development (Lint / Format / Type)
 
@@ -346,285 +277,3 @@
 - Extend Makefile with `format` / `lint` targets (black, ruff, mypy).
 - Optional plugin architecture for new instrument tabs.
 
-
-=======
-# amp-benchkit
-
-Unified GUI + LabJack instrumentation helper environment.
-
-![Release](https://img.shields.io/github/v/release/bwedderburn/amp-benchkit)
-[![CI](https://github.com/bwedderburn/amp-benchkit/actions/workflows/ci.yml/badge.svg)](https://github.com/bwedderburn/amp-benchkit/actions/workflows/ci.yml)
-![License: MIT](https://img.shields.io/badge/License-MIT-green.svg)
-![Python Versions](https://img.shields.io/pypi/pyversions/amp-benchkit.svg)
-![PyPI](https://img.shields.io/pypi/v/amp-benchkit.svg)
-
-> Documentation reflects the released 0.3.0 baseline. A future headless frequency sweep CLI (`sweep` subcommand) referenced in earlier development drafts is **deferred** and intentionally omitted here until implemented on a feature branch.
-
-
-## Contents
-
-- `unified_gui_layout.py` – Main multi‑tab GUI / CLI tool (PySide6/PyQt5, VISA, Serial, LabJack U3).
-- `amp_benchkit/deps.py` – Dependency detection (Qt binding, pyvisa, pyserial, LabJack) + shared helpers.
-- `amp_benchkit/fy.py` – FY32xx function generator helpers (command build, apply, sweep).
-- `amp_benchkit/tek.py` – Tektronix scope SCPI helpers (setup, waveform capture, IEEE block parsing).
-- `amp_benchkit/dsp.py` – DSP helpers (RMS, Vpp, THD FFT, bandwidth knees).
-- `amp_benchkit/gui/` – Incremental extraction of GUI tabs (generator, scope, DAQ extracted).
-- `amp_benchkit/u3util.py` – LabJack U3 safe‑open and feature detection utilities.
-- `scripts/install_exodriver_alpine.sh` – Idempotent installer for Exodriver (liblabjackusb) on Alpine (musl) or glibc.
-- `patches/exodriver-install-alpine.patch` – Patch capturing local enhancement to upstream `exodriver` install script (for reproducibility / PR prep).
-
-## Quick Start
-
-```bash
-python3 -m venv .venv
-source .venv/bin/activate
-pip install --upgrade pip
-pip install -r requirements.txt
-
-# Build & install Exodriver (USB support)
-./scripts/install_exodriver_alpine.sh
-
-# Run CLI selftest (headless)
-python unified_gui_layout.py selftest
-
-# Launch GUI (if X / Wayland or VS Code desktop available)
-python unified_gui_layout.py gui --gui
-```
-
-### Installed (Package) Usage
-
-After `pip install .[gui]` you can use console scripts:
-
-```bash
-amp-benchkit selftest          # run selftests (headless)
-amp-benchkit diag              # dependency diagnostics summary
-amp-benchkit gui --gui         # launch GUI (or use: amp-benchkit-gui --gui)
-amp-benchkit config-dump       # show persisted JSON config
-amp-benchkit config-reset      # reset config to defaults
-```
-
-Add `--verbose` to any of the above to elevate logging to DEBUG.
-
-### Logging
-
-A central logger (`amp_benchkit.logging`) is initialized by the CLI. It emits to stderr and a rotating file (`benchkit.log`) under `XDG_STATE_HOME` / `XDG_CACHE_HOME` (fallback `~/.cache/amp-benchkit`). Levels:
-
-* INFO: High‑level actions (applied FY settings, captured scope block, etc.)
-* DEBUG: Detailed SCPI / serial commands (enable with `--verbose`)
-* WARNING/ERROR: Dependency or runtime issues
-
-You can integrate programmatically:
-```python
-from amp_benchkit.logging import setup_logging, get_logger
-setup_logging(verbose=True)
-log = get_logger()
-log.info("Starting scripted acquisition")
-```
-
-### Config Persistence
-
-User preferences (FY port/protocol, last scope resource) persist to:
-`~/.config/amp-benchkit/config.json` (XDG‑style). Functions:
-
-```python
-from amp_benchkit.config import load_config, save_config, update_config
-cfg = load_config()
-update_config(fy_port="/dev/ttyUSB0")
-```
-CLI helpers: `config-dump`, `config-reset`.
-
-Corrupt config files are ignored gracefully and overwritten on next save.
-
-### Programmatic Use (Headless Helpers)
-
-```python
-from amp_benchkit.fy import fy_apply
-from amp_benchkit.tek import tek_capture_block, TEK_RSRC_DEFAULT
-from amp_benchkit.u3util import open_u3_safely
-
-# Apply a 1 kHz 2 Vpp sine on FY CH1 (auto port detection)
-fy_apply(freq_hz=1000, amp_vpp=2.0, wave="Sine", ch=1)
-
-# Capture a waveform from a Tek scope (returns t, volts, raw)
-t, v, raw = tek_capture_block(TEK_RSRC_DEFAULT, ch=1)
-
-# Open LabJack U3 safely
-try:
-	d = open_u3_safely()
-	ain0 = d.getAIN(0)
-	print("AIN0=", ain0)
-finally:
-	try: d.close()
-	except Exception: pass
-```
-
-If LabJack USB still not detected on Alpine (musl) add:
-```bash
-export LD_LIBRARY_PATH=/usr/local/lib:$LD_LIBRARY_PATH
-```
-
-## Exodriver (LabJack USB Driver)
-
-We vendor a minimal, source‑only snapshot of Exodriver under `exodriver/` (no `.git`, no compiled objects). See `EXODRIVER.md` for rationale, update procedure, and upstream attribution. For a full clone (e.g. to inspect history or contribute upstream), run:
-
-```bash
-git clone https://github.com/labjack/exodriver.git
-```
-
-Then either build directly or point our helper script at it:
-
-```bash
-EXO_DIR=exodriver ./scripts/install_exodriver_alpine.sh
-```
-
-### Health Check (after install)
-```bash
-python -c "import u3; print('u3 import OK')" || echo "LabJack Python import failed"
-```
-To probe a device (will fail gracefully if none):
-```bash
-python scripts/check_labjack_usb.py
-```
-
-## Make Targets (after Makefile added)
-Planned:
-- `make install-exodriver` – run wrapper.
-- `make check-usb` – run health script.
-- `make gui` – launch GUI.
-- `make selftest` – headless tests.
-
-## Development (Lint / Format / Type)
-
-We use `ruff` (lint), `mypy` (types). Formatting is kept Black-compatible (you can optionally run `ruff format` in newer versions).
-
-Manual invocations:
-
-```bash
-ruff check .          # lint
-ruff check . --fix    # autofix simple issues
-mypy .                 # type check
-pytest -q             # tests
-```
-
-If you add a Makefile target locally, suggested grouping:
-
-```bash
-make lint   # ruff check
-make type   # mypy
-make test   # pytest
-make ci-local  # run all of the above
-```
-
-Pre-commit is configured; enable with:
-
-```bash
-pre-commit install
-```
-
-Then commits will auto-run ruff / mypy (if configured) on changed files.
-
-## Troubleshooting
-
-| Symptom | Cause | Fix |
-|---------|-------|-----|
-| `Could not load the Exodriver driver` | `liblabjackusb` not on search path | Run installer; set `LD_LIBRARY_PATH` |
-| `No module named numpy` | Dependencies not installed | `pip install -r requirements.txt` (future) |
-| GUI won’t launch | Missing Qt binding / no display | Install PySide6; ensure DISPLAY set or use VS Code desktop |
-| `Permission denied` running script | Not executable | `chmod +x script.sh` |
-
-## Future Improvements
-
-Implemented so far:
-* Phase 1 & 2 modularization: dependencies, instruments (FY / Tek / U3) extracted
-* Core pytest suite (FFT THD, IEEE block decode, config roundtrip)
-* Logging subsystem and JSON config persistence
-* GitHub Actions CI (Python 3.11 / 3.12)
-* DSP module extraction (`amp_benchkit.dsp`)
-* GUI tab modularization (generator + scope + DAQ + automation + diagnostics extracted into `amp_benchkit.gui`)
-* Version 0.2.0 released – full GUI tab extraction, shared Qt helper, removal of deprecated DSP wrappers.
-
-Planned / open:
-* Continue GUI tab extraction: diagnostics
-* Additional error handling (timeouts around VISA / serial)
-* Test extras & packaging polish
-* Optional hardware-in-loop stage (conditional)
-* Type hint expansion & static checks
-* Potential REST / WebSocket automation bridge
-
----
-
-**Support references**: LabJack Exodriver repo <https://github.com/labjack/exodriver>
-
-## Changelog
-
-See `CHANGELOG.md` for a full list of versions and changes. Highlight 0.2.0: all GUI tabs modular, deprecated DSP wrappers removed, shared lazy Qt import helper.
-
-## Release & Publishing
-
-Steps to cut a release (example for 0.2.0 already performed):
-
-1. Update version in `pyproject.toml` & confirm tests pass.
-2. Update `CHANGELOG.md` (add new heading, date, notes).
-3. Commit: `git commit -am "release: vX.Y.Z"`.
-4. Tag locally: `git tag vX.Y.Z` (lightweight or annotated `-a`).
-5. Build artifacts locally (optional pre-check): `python -m build --sdist --wheel`.
-6. Push branch and tag: `git push && git push origin vX.Y.Z`.
-7. GitHub Actions CI will build & test; if a publish workflow exists with `PYPI_API_TOKEN` (an API token from PyPI stored as an Actions secret), it will upload.
-8. Draft GitHub Release, attach release notes (can pull from changelog), verify assets.
-9. Post-release: bump version to next dev (e.g., 0.2.1.dev0) if ongoing changes expected.
-
-Dry-run publish (validate metadata):
-```bash
-python -m build
-twine check dist/*
-```
-
-Install from a specific tag directly:
-```bash
-pip install git+https://github.com/your-org-or-user/amp-benchkit@v0.2.0
-```
-
-## Next Steps / Roadmap
-
-- Add `requirements.txt` or `pyproject.toml` for pinned dependencies.
-- Continuous Integration: GitHub Actions workflow to run `make selftest` and build Docker image.
-- Optional hardware-in-loop stage (tagged, skipped by default) for real LabJack tests.
-- Improve `unified_gui_layout.py` modularity (further split GUI/automation logic – Phase 1 & 2 complete: deps + instruments extracted).
-	(Logging + config persistence now implemented.)
-
-	## Public API (Stability: Beta)
-
-	The following functions / symbols are considered part of the provisional public API and will aim to avoid breaking changes without a minor version bump:
-
-	Instrument helpers:
-	* `amp_benchkit.fy.build_fy_cmds(freq_hz, amp_vpp, off_v, wave, duty=None, ch=1)`
-	* `amp_benchkit.fy.fy_apply(...)`
-	* `amp_benchkit.fy.fy_sweep(port, ch, proto, start=None, end=None, t_s=None, mode=None, run=None)`
-	* `amp_benchkit.tek.tek_capture_block(resource, ch=1)`
-	* `amp_benchkit.tek.scope_capture_calibrated(resource, timeout_ms=15000, ch=1)`
-	* `amp_benchkit.tek.scope_screenshot(filename, resource=..., timeout_ms=15000, ch=1)`
-	* `amp_benchkit.u3util.open_u3_safely()`
-
-	Diagnostics / utilities:
-	* `amp_benchkit.deps.find_fy_port()`
-	* `amp_benchkit.logging.setup_logging(verbose=False, file_logging=True)`
-	* `amp_benchkit.config.load_config()` / `save_config(cfg)` / `update_config(**kv)`
-
-	DSP / analysis (`amp_benchkit.dsp`):
-	* `vrms(v)`
-	* `vpp(v)`
-	* `thd_fft(t, v, f0=None, nharm=10, window='hann')`
-	* `find_knees(freqs, amps, ref_mode='max', ref_hz=1000.0, drop_db=3.0)`
-
-	Exceptions:
-	* `amp_benchkit.fy.FYError`, `FYTimeoutError`
-	* `amp_benchkit.tek.TekError`, `TekTimeoutError`
-
-	Items not listed above should be treated as internal and are subject to change.
-- Add type hints & mypy pass for critical modules.
-- Provide wheel / PyPI packaging for headless CLI mode.
-- Add a simple REST or WebSocket bridge for remote automation control.
-- Extend Makefile with `format` / `lint` targets (black, ruff, mypy).
-- Optional plugin architecture for new instrument tabs.
-
->>>>>>> 594c75a9
