<<<<<<< HEAD
// For format details, see https://aka.ms/devcontainer.json. For config options, see the
// README at: https://github.com/devcontainers/templates/tree/main/src/python
{
	"name": "Python 3",
	// Or use a Dockerfile or Docker Compose file. More info: https://containers.dev/guide/dockerfile
	"image": "mcr.microsoft.com/devcontainers/python:1-3.12-bullseye",
	"features": {
		"ghcr.io/devcontainers/features/desktop-lite:1": {
			"version": "latest",
			"noVncVersion": "1.6.0",
			"password": "vscode",
			"webPort": "6080",
			"vncPort": "5901"
		}
	},
	"customizations": {
		"vscode": {
			"extensions": [
				"ms-python.python"
			]
		}
	}

	// Features to add to the dev container. More info: https://containers.dev/features.
	// "features": {},

	// Use 'forwardPorts' to make a list of ports inside the container available locally.
	// "forwardPorts": [],

	// Use 'postCreateCommand' to run commands after the container is created.
	// "postCreateCommand": "pip3 install --user -r requirements.txt",

	// Configure tool-specific properties.
	// "customizations": {},

	// Uncomment to connect as root instead. More info: https://aka.ms/dev-containers-non-root.
	// "remoteUser": "root"
}
=======
// For format details, see https://aka.ms/devcontainer.json. For config options, see the
// README at: https://github.com/devcontainers/templates/tree/main/src/python
{
	"name": "Python 3",
	// Or use a Dockerfile or Docker Compose file. More info: https://containers.dev/guide/dockerfile
	"image": "mcr.microsoft.com/devcontainers/python:1-3.12-bullseye",
	"features": {
		"ghcr.io/devcontainers/features/desktop-lite:1": {
			"version": "latest",
			"noVncVersion": "1.6.0",
			"password": "vscode",
			"webPort": "6080",
			"vncPort": "5901"
		}
	},
	"customizations": {
		"vscode": {
			"extensions": [
				"ms-python.python",
				"ms-vscode.makefile-tools"
			]
		}
	}

	// Features to add to the dev container. More info: https://containers.dev/features.
	// "features": {},

	// Use 'forwardPorts' to make a list of ports inside the container available locally.
	// "forwardPorts": [],

	// Use 'postCreateCommand' to run commands after the container is created.
	// "postCreateCommand": "pip3 install --user -r requirements.txt",

	// Configure tool-specific properties.
	// "customizations": {},

	// Uncomment to connect as root instead. More info: https://aka.ms/dev-containers-non-root.
	// "remoteUser": "root"
}
>>>>>>> 8cc57b1d
<|MERGE_RESOLUTION|>--- conflicted
+++ resolved
@@ -1,43 +1,3 @@
-<<<<<<< HEAD
-// For format details, see https://aka.ms/devcontainer.json. For config options, see the
-// README at: https://github.com/devcontainers/templates/tree/main/src/python
-{
-	"name": "Python 3",
-	// Or use a Dockerfile or Docker Compose file. More info: https://containers.dev/guide/dockerfile
-	"image": "mcr.microsoft.com/devcontainers/python:1-3.12-bullseye",
-	"features": {
-		"ghcr.io/devcontainers/features/desktop-lite:1": {
-			"version": "latest",
-			"noVncVersion": "1.6.0",
-			"password": "vscode",
-			"webPort": "6080",
-			"vncPort": "5901"
-		}
-	},
-	"customizations": {
-		"vscode": {
-			"extensions": [
-				"ms-python.python"
-			]
-		}
-	}
-
-	// Features to add to the dev container. More info: https://containers.dev/features.
-	// "features": {},
-
-	// Use 'forwardPorts' to make a list of ports inside the container available locally.
-	// "forwardPorts": [],
-
-	// Use 'postCreateCommand' to run commands after the container is created.
-	// "postCreateCommand": "pip3 install --user -r requirements.txt",
-
-	// Configure tool-specific properties.
-	// "customizations": {},
-
-	// Uncomment to connect as root instead. More info: https://aka.ms/dev-containers-non-root.
-	// "remoteUser": "root"
-}
-=======
 // For format details, see https://aka.ms/devcontainer.json. For config options, see the
 // README at: https://github.com/devcontainers/templates/tree/main/src/python
 {
@@ -77,4 +37,42 @@
 	// Uncomment to connect as root instead. More info: https://aka.ms/dev-containers-non-root.
 	// "remoteUser": "root"
 }
->>>>>>> 8cc57b1d
+// For format details, see https://aka.ms/devcontainer.json. For config options, see the
+// README at: https://github.com/devcontainers/templates/tree/main/src/python
+{
+	"name": "Python 3",
+	// Or use a Dockerfile or Docker Compose file. More info: https://containers.dev/guide/dockerfile
+	"image": "mcr.microsoft.com/devcontainers/python:1-3.12-bullseye",
+	"features": {
+		"ghcr.io/devcontainers/features/desktop-lite:1": {
+			"version": "latest",
+			"noVncVersion": "1.6.0",
+			"password": "vscode",
+			"webPort": "6080",
+			"vncPort": "5901"
+		}
+	},
+	"customizations": {
+		"vscode": {
+			"extensions": [
+				"ms-python.python",
+				"ms-vscode.makefile-tools"
+			]
+		}
+	}
+
+	// Features to add to the dev container. More info: https://containers.dev/features.
+	// "features": {},
+
+	// Use 'forwardPorts' to make a list of ports inside the container available locally.
+	// "forwardPorts": [],
+
+	// Use 'postCreateCommand' to run commands after the container is created.
+	// "postCreateCommand": "pip3 install --user -r requirements.txt",
+
+	// Configure tool-specific properties.
+	// "customizations": {},
+
+	// Uncomment to connect as root instead. More info: https://aka.ms/dev-containers-non-root.
+	// "remoteUser": "root"
+}